--- conflicted
+++ resolved
@@ -27,10 +27,6 @@
 
 namespace onnxruntime {
 // These types don't directly map to internal types
-<<<<<<< HEAD
-//struct Provider_OpKernel_Base;
-=======
->>>>>>> 6285ee23
 struct ProviderHost;
 
 class UnsqueezeBase__Prepare;              // Directly maps to UnsqueezeBase::Prepare
@@ -72,24 +68,6 @@
   virtual const Provider_TensorShapeProto_Dimension& operator*() = 0;
 };
 
-<<<<<<< HEAD
-class DataTypeImpl;
-using MLDataType = const DataTypeImpl*;
-
-#if 0
-struct Provider_OpKernel {
-  Provider_OpKernel() {}
-  virtual ~Provider_OpKernel() = default;
-
-  virtual Status Compute(OpKernelContext* context, const Provider_OpKernel_Base& base) const = 0;
-
-  Provider_OpKernel(const Provider_OpKernel&) = delete;
-  void operator=(const Provider_OpKernel&) = delete;
-};
-#endif
-
-=======
->>>>>>> 6285ee23
 using NodeIndex = size_t;
 using Provider_NodeArgInfo = Provider_ValueInfoProto;
 // We can't just reinterpret_cast this one, since it's an unordered_map of object BY VALUE (can't do anything by value on the real types)
@@ -153,19 +131,15 @@
 
   virtual std::string GetEnvironmentVar(const std::string& var_name) = 0;
 
-<<<<<<< HEAD
   virtual std::unordered_set<NodeIndex> GetCpuPreferredNodes(const onnxruntime::GraphViewer& graph,
                                                              const std::string& provider_type,
                                                              const std::vector<const KernelRegistry*>& kernel_registries,
                                                              const std::vector<NodeIndex>& tentative_nodes) = 0;
 
-=======
->>>>>>> 6285ee23
   // PrimitiveDataTypeBase
   virtual int32_t PrimitiveDataTypeBase__GetDataType(const PrimitiveDataTypeBase* p) = 0;
 
   // DataTypeImpl
-<<<<<<< HEAD
   MLDataType (*DataTypeImpl__GetType_Tensor)();
   MLDataType (*DataTypeImpl__GetType_float)();
   MLDataType (*DataTypeImpl__GetTensorType_bool)();
@@ -180,11 +154,6 @@
   MLDataType (*DataTypeImpl__GetTensorType_float)();
   MLDataType (*DataTypeImpl__GetTensorType_double)();
   MLDataType (*DataTypeImpl__GetTensorType_MLFloat16)();
-=======
-  MLDataType (*DataTypeImpl_GetType_Tensor)();
-  MLDataType (*DataTypeImpl_GetType_float)();
-  MLDataType (*DataTypeImpl_GetTensorType_float)();
->>>>>>> 6285ee23
 
   virtual const char* DataTypeImpl__ToString(MLDataType type) = 0;
   virtual const std::vector<MLDataType>& DataTypeImpl__AllFixedSizeTensorTypes() = 0;
@@ -393,13 +362,10 @@
 
   // KernelDef
   virtual void KernelDef__operator_delete(KernelDef* p) = 0;
-<<<<<<< HEAD
+  virtual int KernelDef__ExecQueueId(const KernelDef* p) = 0;
   virtual void KernelDef__SinceVersion(const KernelDef* p, int* start, int* end) = 0;
   virtual const std::string& KernelDef__Domain(const KernelDef* p) = 0;
   virtual const std::string& KernelDef__OpName(const KernelDef* p) = 0;
-=======
-  virtual int KernelDef__ExecQueueId(const KernelDef* p) = 0;
->>>>>>> 6285ee23
 
   // KernelDefBuilder
   virtual std::unique_ptr<KernelDefBuilder> KernelDefBuilder__construct() = 0;
@@ -424,10 +390,7 @@
   virtual std::shared_ptr<KernelRegistry> KernelRegistry__construct() = 0;
   virtual void KernelRegistry__operator_delete(KernelRegistry* p) = 0;
   virtual Status KernelRegistry__Register(KernelRegistry* p, KernelCreateInfo&& create_info) = 0;
-<<<<<<< HEAD
   virtual Status KernelRegistry__TryFindKernel(const KernelRegistry* p, const Node& node, ProviderType exec_provider, const KernelCreateInfo** out) = 0;
-=======
->>>>>>> 6285ee23
 
   // Function
   virtual const Graph& Function__Body(const Function* p) = 0;
@@ -536,16 +499,11 @@
   virtual const std::vector<NodeIndex>& GraphViewer__GetNodesInTopologicalOrder(const GraphViewer* p) = 0;
   virtual const std::vector<const NodeArg*>& GraphViewer__GetInputsIncludingInitializers(const GraphViewer* p) noexcept = 0;
 
-<<<<<<< HEAD
-  // Provider_OpKernel_Base
-  //  virtual const OpKernelInfo& Provider_OpKernel_Base__GetInfo(const Provider_OpKernel_Base* p) = 0;
+  // Path
+  virtual PathString Path__ToPathString(const Path* p) noexcept = 0;
 
   // OpKernel
   virtual const Node& OpKernel__Node(const OpKernel* p) = 0;
-=======
-  // Path
-  virtual PathString Path__ToPathString(const Path* p) noexcept = 0;
->>>>>>> 6285ee23
 
   // OpKernelContext
   virtual const Tensor* OpKernelContext__Input_Tensor(const OpKernelContext* p, int index) = 0;
@@ -554,13 +512,9 @@
   virtual int OpKernelContext__OutputCount(const OpKernelContext* p) = 0;
 
   // OpKernelInfo
-<<<<<<< HEAD
+  virtual std::unique_ptr<OpKernelInfo> CopyOpKernelInfo(const OpKernelInfo& info) = 0;
   virtual void OpKernelInfo__operator_delete(OpKernelInfo* p) = 0;
   virtual const IExecutionProvider* OpKernelInfo__GetExecutionProvider(const OpKernelInfo* p) = 0;
-=======
-  virtual std::unique_ptr<OpKernelInfo> CopyOpKernelInfo(const OpKernelInfo& info) = 0;
-  virtual void OpKernelInfo__operator_delete(OpKernelInfo* p) = 0;
->>>>>>> 6285ee23
   virtual Status OpKernelInfo__GetAttr_int64(const OpKernelInfo* p, const std::string& name, int64_t* value) = 0;
   virtual Status OpKernelInfo__GetAttr_float(const OpKernelInfo* p, const std::string& name, float* value) = 0;
   virtual Status OpKernelInfo__GetAttr_string(const OpKernelInfo* p, const std::string& name, std::string* value) = 0;
@@ -632,7 +586,6 @@
   virtual const TensorShape& Tensor__Shape(const Tensor* p) = 0;
   virtual size_t Tensor__SizeInBytes(const Tensor* p) = 0;
   virtual const OrtMemoryInfo& Tensor__Location(const Tensor* p) = 0;
-<<<<<<< HEAD
   virtual int32_t Tensor__GetElementType(const Tensor* p) = 0;
   virtual MLDataType Tensor__DataType(const Tensor* p) = 0;
 
@@ -683,12 +636,10 @@
   virtual Status ConcatBase__PrepareForCompute(const ConcatBase* p, OpKernelContext* ctx, const std::vector<const Tensor*>& input_tensors, Prepare& prepare) = 0;
   // From cpu/tensor/gatherbase.h
   virtual Status GatherBase__PrepareForCompute(const GatherBase* p, OpKernelContext* context, GatherBase__Prepare& prepare) = 0;
-=======
 
   // AllocatorManager
   virtual void AllocatorManager__InsertAllocator(AllocatorManager* p, AllocatorPtr allocator) = 0;
   virtual AllocatorPtr AllocatorManager__GetAllocator(AllocatorManager* p, int id, OrtMemType mem_type) = 0;
->>>>>>> 6285ee23
 };
 
 extern ProviderHost* g_host;
@@ -970,59 +921,20 @@
 struct KernelDef {
   static void operator delete(void* p) { g_host->KernelDef__operator_delete(reinterpret_cast<KernelDef*>(p)); }
 
-<<<<<<< HEAD
+  int ExecQueueId() const { return g_host->KernelDef__ExecQueueId(this); }
+
   void SinceVersion(/*out*/ int* start, /*out*/ int* end) const { g_host->KernelDef__SinceVersion(this, start, end); }
   const std::string& Domain() const { return g_host->KernelDef__Domain(this); }
   const std::string& OpName() const { return g_host->KernelDef__OpName(this); }
-=======
-  int ExecQueueId() const { return g_host->KernelDef__ExecQueueId(this); }
->>>>>>> 6285ee23
 
   KernelDef() = delete;
   KernelDef(const KernelDef*) = delete;
   void operator=(const KernelDef&) = delete;
 };
 
-<<<<<<< HEAD
-using KernelCreateFn = std::function<OpKernel*(const OpKernelInfo& info)>;
-using KernelCreatePtrFn = std::add_pointer<OpKernel*(const OpKernelInfo& info)>::type;
-
-struct KernelCreateInfo {
-  std::unique_ptr<KernelDef> kernel_def;  // Owned and stored in the global kernel registry.
-  KernelCreateFn kernel_create_func;
-
-  KernelCreateInfo(std::unique_ptr<KernelDef> definition,
-                   KernelCreateFn create_func)
-      : kernel_def(std::move(definition)),
-        kernel_create_func(create_func) {}
-
-  KernelCreateInfo(KernelCreateInfo&& other) noexcept
-      : kernel_def(std::move(other.kernel_def)),
-        kernel_create_func(std::move(other.kernel_create_func)) {}
-
-  KernelCreateInfo() = default;
-};
-
 using BuildKernelCreateInfoFn = KernelCreateInfo (*)();
 
-template <typename T>
-KernelCreateInfo BuildKernelCreateInfo();
-
-namespace contrib {
-namespace cuda {
-template <typename T>
-KernelCreateInfo BuildKernelCreateInfo();
-}  // namespace cuda
-}  // namespace contrib
-
-#endif
-
-#ifndef PROVIDER_BRIDGE_ORT
-=======
-using BuildKernelCreateInfoFn = KernelCreateInfo (*)();
-
 #ifdef SHARED_PROVIDER
->>>>>>> 6285ee23
 struct KernelDefBuilder {
   static std::unique_ptr<KernelDefBuilder> Create() { return g_host->KernelDefBuilder__construct(); }
   static void operator delete(void* p) { g_host->KernelDefBuilder__operator_delete(reinterpret_cast<KernelDefBuilder*>(p)); }
@@ -1090,11 +1002,8 @@
   static void operator delete(void* p) { g_host->KernelRegistry__operator_delete(reinterpret_cast<KernelRegistry*>(p)); }
 
   Status Register(KernelCreateInfo&& create_info) { return g_host->KernelRegistry__Register(this, std::move(create_info)); }
-<<<<<<< HEAD
 
   Status TryFindKernel(const Node& node, ProviderType exec_provider, const KernelCreateInfo** out) const { return g_host->KernelRegistry__TryFindKernel(this, node, exec_provider, out); }
-=======
->>>>>>> 6285ee23
 
   KernelRegistry() = delete;
   KernelRegistry(const KernelRegistry&) = delete;
@@ -1294,14 +1203,8 @@
   void operator=(const GraphViewer&) = delete;
 };
 
-<<<<<<< HEAD
-#if 0
-struct Provider_OpKernel_Base {
-  const OpKernelInfo& GetInfo() const { return g_host->Provider_OpKernel_Base__GetInfo(this); }
-=======
 struct Path {
   PathString ToPathString() const noexcept { return g_host->Path__ToPathString(this); }
->>>>>>> 6285ee23
 
   PROVIDER_DISALLOW_ALL(Path)
 };
@@ -1331,11 +1234,8 @@
 struct OpKernelInfo {
   static void operator delete(void* p) { g_host->OpKernelInfo__operator_delete(reinterpret_cast<OpKernelInfo*>(p)); }
 
-<<<<<<< HEAD
   const IExecutionProvider* GetExecutionProvider() const noexcept { return g_host->OpKernelInfo__GetExecutionProvider(this); }
 
-=======
->>>>>>> 6285ee23
   template <typename T>
   Status GetAttr(const std::string& name, T* value) const;
 
@@ -1363,7 +1263,6 @@
   bool TryGetConstantInput(int input_index, const Tensor** constant_input_value) const { return g_host->OpKernelInfo__TryGetConstantInput(this, input_index, constant_input_value); }
 
   const DataTransferManager& GetDataTransferManager() const noexcept { return g_host->OpKernelInfo__GetDataTransferManager(this); }
-<<<<<<< HEAD
   int GetKernelDef_ExecQueueId() const noexcept { return g_host->OpKernelInfo__GetKernelDef_ExecQueueId(this); }
   const KernelDef& GetKernelDef() const { return g_host->OpKernelInfo__GetKernelDef(this); }
 
@@ -1371,10 +1270,6 @@
 
   const Node& node() const noexcept { return g_host->OpKernelInfo__node(this); }
 
-=======
-  const KernelDef& GetKernelDef() const { return g_host->OpKernelInfo__GetKernelDef(this); }
-
->>>>>>> 6285ee23
   OpKernelInfo() = delete;
   OpKernelInfo(const OpKernelInfo&) = delete;
   void operator=(const OpKernelInfo&) = delete;
