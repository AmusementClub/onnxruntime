--- conflicted
+++ resolved
@@ -21,17 +21,12 @@
 
 template <typename T>
 void TileMemcpyImpl(
-<<<<<<< HEAD
-=======
     cudaStream_t stream,
->>>>>>> f649f917
     const T* input_data,
     const size_t num_input_elements,
     T* output_data,
     const size_t num_output_elements);
 
-<<<<<<< HEAD
-=======
 template <typename T>
 void TileBatchedMemcpyImpl(
     cudaStream_t stream,
@@ -42,6 +37,5 @@
     T* output_data,
     const size_t num_output_elements);
 
->>>>>>> f649f917
 }  // namespace cuda
 }  // namespace onnxruntime